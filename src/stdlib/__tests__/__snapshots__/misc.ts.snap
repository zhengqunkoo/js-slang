--- conflicted
+++ resolved
@@ -161,11 +161,8 @@
 const unaryOp = native.operators.get(\\"unaryOp\\");
 const binaryOp = native.operators.get(\\"binaryOp\\");
 const throwIfTimeout = native.operators.get(\\"throwIfTimeout\\");
-<<<<<<< HEAD
-=======
 const setProp = native.operators.get(\\"setProp\\");
 const getProp = native.operators.get(\\"getProp\\");
->>>>>>> f6e178c8
 (( <globals redacted> ) => {
   return (() => {
     const lastStatementResult = eval(\\"callIfFuncAndRightArgs(parse_int, 1, 0, 'uu1', 2);\\");
@@ -193,11 +190,8 @@
 const unaryOp = native.operators.get(\\"unaryOp\\");
 const binaryOp = native.operators.get(\\"binaryOp\\");
 const throwIfTimeout = native.operators.get(\\"throwIfTimeout\\");
-<<<<<<< HEAD
-=======
 const setProp = native.operators.get(\\"setProp\\");
 const getProp = native.operators.get(\\"getProp\\");
->>>>>>> f6e178c8
 (( <globals redacted> ) => {
   return (() => {
     const lastStatementResult = eval(\\"callIfFuncAndRightArgs(parse_int, 1, 0, '1100101010101', 2);\\");
@@ -225,11 +219,8 @@
 const unaryOp = native.operators.get(\\"unaryOp\\");
 const binaryOp = native.operators.get(\\"binaryOp\\");
 const throwIfTimeout = native.operators.get(\\"throwIfTimeout\\");
-<<<<<<< HEAD
-=======
 const setProp = native.operators.get(\\"setProp\\");
 const getProp = native.operators.get(\\"getProp\\");
->>>>>>> f6e178c8
 (( <globals redacted> ) => {
   return (() => {
     const lastStatementResult = eval(\\"callIfFuncAndRightArgs(parse_int, 1, 0, 'uu1', 36);\\");
