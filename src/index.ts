import { Literal } from 'estree'
import { RawSourceMap, SourceMapConsumer } from 'source-map'
import { JSSLANG_PROPERTIES, UNKNOWN_LOCATION } from './constants'
import createContext from './createContext'
import { evaluate } from './interpreter'
import {
  ConstAssignment,
  ExceptionError,
  InterruptedError,
  RuntimeSourceError,
  UndefinedVariable
} from './interpreter-errors'
import { parse, parseAt } from './parser'
import { AsyncScheduler, PreemptiveScheduler } from './schedulers'
<<<<<<< HEAD
import { setBreakpointAtLine } from './stdlib/inspector'
import { Context, Error, Finished, Result, Scheduler, SourceError } from './types'
=======
import { transpile } from './transpiler'
import { Context, Error as ResultError, Finished, Result, Scheduler, SourceError } from './types'
import { locationDummyNode } from './utils/astCreator'
import { sandboxedEval } from './utils/evalContainer'
>>>>>>> ee116c84

export interface IOptions {
  scheduler: 'preemptive' | 'async'
  steps: number
  isNativeRunnable: boolean
}

const DEFAULT_OPTIONS: IOptions = {
  scheduler: 'async',
  steps: 1000,
  isNativeRunnable: false
}

// needed to work on browsers
// @ts-ignore
SourceMapConsumer.initialize({
  'lib/mappings.wasm': 'https://unpkg.com/source-map@0.7.3/lib/mappings.wasm'
})

// deals with parsing error objects and converting them to strings (for repl at least)

let verboseErrors = false
const resolvedErrorPromise = Promise.resolve({ status: 'error' } as Result)

export function parseError(errors: SourceError[], verbose: boolean = verboseErrors): string {
  const errorMessagesArr = errors.map(error => {
    const line = error.location ? error.location.start.line : '<unknown>'
    const column = error.location ? error.location.start.column : '<unknown>'
    const explanation = error.explain()

    if (verbose) {
      // TODO currently elaboration is just tagged on to a new line after the error message itself. find a better
      // way to display it.
      const elaboration = error.elaborate()
      return `Line ${line}, Column ${column}: ${explanation}\n${elaboration}\n`
    } else {
      return `Line ${line}: ${explanation}`
    }
  })
  return errorMessagesArr.join('\n')
}

function convertNativeErrorToSourceError(
  error: Error,
  line: number | null,
  column: number | null,
  name: string | null
) {
  // brute-forced from MDN website for phrasing of errors from different browsers
  // FWIW node and chrome uses V8 so they'll have the same error messages
  // unable to test on other engines
  const assignmentToConst = [
    'invalid assignment to const',
    'Assignment to constant variable',
    'Assignment to const',
    'Redeclaration of const'
  ]
  const undefinedVariable = ['is not defined']

  const message = error.message
  if (name === null) {
    name = 'UNKNOWN'
  }

  function messageContains(possibleErrorMessages: string[]) {
    return possibleErrorMessages.some(errorMessage => message.includes(errorMessage))
  }

  if (messageContains(assignmentToConst)) {
    return new ConstAssignment(locationDummyNode(line!, column!), name)
  } else if (messageContains(undefinedVariable)) {
    return new UndefinedVariable(name, locationDummyNode(line!, column!))
  } else {
    const location =
      line === null || column === null
        ? UNKNOWN_LOCATION
        : {
            start: { line, column },
            end: { line: -1, column: -1 }
          }
    return new ExceptionError(error, location)
  }
}

let previousCode = ''

export function runInContext(
  code: string,
  context: Context,
  options: Partial<IOptions> = {}
): Promise<Result> {
  function getFirstLine(theCode: string) {
    const theProgramFirstExpression = parseAt(theCode, 0)

    if (theProgramFirstExpression && theProgramFirstExpression.type === 'Literal') {
      return ((theProgramFirstExpression as unknown) as Literal).value
    }

    return undefined
  }
  const theOptions: IOptions = { ...DEFAULT_OPTIONS, ...options }
  context.errors = []

  verboseErrors = getFirstLine(code) === 'enable verbose'
  const program = parse(code, context)
  if (program) {
<<<<<<< HEAD
    const it = evaluate(program, context)
    let scheduler: Scheduler

    if (theOptions.scheduler === 'async') {
      scheduler = new AsyncScheduler()
=======
    if (theOptions.isNativeRunnable) {
      if (previousCode === code) {
        JSSLANG_PROPERTIES.maxExecTime *= JSSLANG_PROPERTIES.factorToIncreaseBy
      } else {
        JSSLANG_PROPERTIES.maxExecTime = JSSLANG_PROPERTIES.originalMaxExecTime
      }
      previousCode = code
      let transpiled
      let sourceMapJson: RawSourceMap | undefined
      let lastStatementSourceMapJson: RawSourceMap | undefined
      try {
        const temp = transpile(program, context.contextId)
        // some issues with formatting and semicolons and tslint so no destructure
        transpiled = temp.transpiled
        sourceMapJson = temp.codeMap
        lastStatementSourceMapJson = temp.evalMap
        return Promise.resolve({
          status: 'finished',
          value: sandboxedEval(transpiled)
        } as Result)
      } catch (error) {
        if (error instanceof RuntimeSourceError) {
          context.errors.push(error)
          return resolvedErrorPromise
        }
        const errorStack = error.stack
        const match = /<anonymous>:(\d+):(\d+)/.exec(errorStack)
        if (match === null) {
          context.errors.push(new ExceptionError(error, UNKNOWN_LOCATION))
          return resolvedErrorPromise
        }
        const line = Number(match![1])
        const column = Number(match![2])
        return SourceMapConsumer.with(
          line === 1 ? lastStatementSourceMapJson! : sourceMapJson!,
          null,
          consumer => {
            const {
              line: originalLine,
              column: originalColumn,
              name
            } = consumer.originalPositionFor({
              line,
              column
            })
            context.errors.push(
              convertNativeErrorToSourceError(error, originalLine, originalColumn, name)
            )
            return resolvedErrorPromise
          }
        )
      }
>>>>>>> ee116c84
    } else {
      const it = evaluate(program, context)
      let scheduler: Scheduler
      if (theOptions.scheduler === 'async') {
        scheduler = new AsyncScheduler()
      } else {
        scheduler = new PreemptiveScheduler(theOptions.steps)
      }
      return scheduler.run(it, context)
    }
  } else {
    return resolvedErrorPromise
  }
}

export function resume(result: Result): Finished | ResultError | Promise<Result> {
  if (result.status === 'finished' || result.status === 'error') {
    return result
  } else {
    if (result.context.runtime.break) {
      result.context.runtime.break = false
      return result.scheduler.run(result.it, result.context)
    } else {
      return { status: 'error' }
    }
  }
}

export function interrupt(context: Context) {
  const globalEnvironment = context.runtime.environments[context.runtime.environments.length - 1]
  context.runtime.environments = [globalEnvironment]
  context.runtime.isRunning = false
  context.errors.push(new InterruptedError(context.runtime.nodes[0]))
}

export { createContext, Context, Result, setBreakpointAtLine }<|MERGE_RESOLUTION|>--- conflicted
+++ resolved
@@ -12,15 +12,11 @@
 } from './interpreter-errors'
 import { parse, parseAt } from './parser'
 import { AsyncScheduler, PreemptiveScheduler } from './schedulers'
-<<<<<<< HEAD
 import { setBreakpointAtLine } from './stdlib/inspector'
-import { Context, Error, Finished, Result, Scheduler, SourceError } from './types'
-=======
 import { transpile } from './transpiler'
 import { Context, Error as ResultError, Finished, Result, Scheduler, SourceError } from './types'
 import { locationDummyNode } from './utils/astCreator'
 import { sandboxedEval } from './utils/evalContainer'
->>>>>>> ee116c84
 
 export interface IOptions {
   scheduler: 'preemptive' | 'async'
@@ -127,13 +123,6 @@
   verboseErrors = getFirstLine(code) === 'enable verbose'
   const program = parse(code, context)
   if (program) {
-<<<<<<< HEAD
-    const it = evaluate(program, context)
-    let scheduler: Scheduler
-
-    if (theOptions.scheduler === 'async') {
-      scheduler = new AsyncScheduler()
-=======
     if (theOptions.isNativeRunnable) {
       if (previousCode === code) {
         JSSLANG_PROPERTIES.maxExecTime *= JSSLANG_PROPERTIES.factorToIncreaseBy
@@ -186,7 +175,6 @@
           }
         )
       }
->>>>>>> ee116c84
     } else {
       const it = evaluate(program, context)
       let scheduler: Scheduler
