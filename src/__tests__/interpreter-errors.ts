/* tslint:disable:max-line-length */
<<<<<<< HEAD
=======
import { parseError, runInContext } from '../index'
import { mockContext } from '../mocks/context'
import { stripIndent } from '../utils/formatters'
>>>>>>> 306bc729
import {
  expectDifferentParsedErrors,
  expectParsedError,
  expectParsedErrorNoSnapshot,
  expectResult
} from '../utils/testing'

const undefinedVariable = stripIndent`
im_undefined;
`
const undefinedVariableVerbose = stripIndent`
"enable verbose";
im_undefined;
`

test('Undefined variable error is thrown', () => {
  return expectParsedError(undefinedVariable).toMatchInlineSnapshot(
    `"Line 1: Name im_undefined not declared."`
  )
})

test('Undefined variable error is thrown - verbose', () => {
  return expectParsedError(undefinedVariableVerbose).toMatchInlineSnapshot(`
"Line 2, Column 0: Name im_undefined not declared.
Before you can read the value of im_undefined, you need to declare it as a variable or a constant. You can do this \
using the let or const keywords.
"
`)
})

test('Undefined variable error message differs from verbose version', () => {
  return expectDifferentParsedErrors(undefinedVariable, undefinedVariableVerbose).toBe(undefined)
})

const assignToBuiltin = stripIndent`
map = 5;
`

const assignToBuiltinVerbose = stripIndent`
  "enable verbose";
  map = 5;
`

test('Error when assigning to builtin', () => {
  return expectParsedError(assignToBuiltin, { chapter: 3 }).toMatchInlineSnapshot(
    `"Line 1: Cannot assign new value to constant map."`
  )
})

test('Error when assigning to builtin - verbose', () => {
  return expectParsedError(assignToBuiltinVerbose, { chapter: 3 }).toMatchInlineSnapshot(`
"Line 2, Column 0: Cannot assign new value to constant map.
As map was declared as a constant, its value cannot be changed. You will have to declare a new variable.
"
`)
})

test('Assigning to builtin error message differs from verbose version', () => {
  return expectDifferentParsedErrors(assignToBuiltin, assignToBuiltinVerbose).toBe(undefined)
})

const assignToBuiltin1 = stripIndent`
undefined = 5;
`

const assignToBuiltinVerbose1 = stripIndent`
  "enable verbose";
  undefined = 5;
`

test('Error when assigning to builtin', () => {
  return expectParsedError(assignToBuiltin1, { chapter: 3 }).toMatchInlineSnapshot(
    `"Line 1: Cannot assign new value to constant undefined."`
  )
})

test('Error when assigning to builtin - verbose', () => {
  return expectParsedError(assignToBuiltinVerbose1, { chapter: 3 }).toMatchInlineSnapshot(`
"Line 2, Column 0: Cannot assign new value to constant undefined.
As undefined was declared as a constant, its value cannot be changed. You will have to declare a new variable.
"
`)
})

test('Assigning to builtin error message differs from verbose version', () => {
  return expectDifferentParsedErrors(assignToBuiltin1, assignToBuiltinVerbose1).toBe(undefined)
})

// NOTE: Obsoleted due to strict types on member access
test.skip('Error when assigning to property on undefined', () => {
  return expectParsedError(
    stripIndent`
    undefined.prop = 123;
  `,
    { chapter: 100 }
  ).toMatchInlineSnapshot(`"Line 1: Cannot assign property prop of undefined"`)
})

// NOTE: Obsoleted due to strict types on member access
test.skip('Error when assigning to property on variable with value undefined', () => {
  return expectParsedError(
    stripIndent`
    const u = undefined;
    u.prop = 123;
  `,
    { chapter: 100 }
  ).toMatchInlineSnapshot(`"Line 2: Cannot assign property prop of undefined"`)
})

// NOTE: Obsoleted due to strict types on member access
test.skip('Error when deeply assigning to property on variable with value undefined', () => {
  return expectParsedError(
    stripIndent`
    const u = undefined;
    u.prop.prop = 123;
  `,
    { chapter: 100 }
  ).toMatchInlineSnapshot(`"Line 2: Cannot read property prop of undefined"`)
})

// NOTE: Obsoleted due to strict types on member access
test.skip('Error when accessing property on undefined', () => {
  return expectParsedError(
    stripIndent`
    undefined.prop;
  `,
    { chapter: 100 }
  ).toMatchInlineSnapshot(`"Line 1: Cannot read property prop of undefined"`)
})

// NOTE: Obsoleted due to strict types on member access
test.skip('Error when deeply accessing property on undefined', () => {
  return expectParsedError(
    stripIndent`
    undefined.prop.prop;
  `,
    { chapter: 100 }
  ).toMatchInlineSnapshot(`"Line 1: Cannot read property prop of undefined"`)
})

test('Nice errors when errors occur inside builtins', () => {
  return expectParsedError(
    stripIndent`
    parse_int("10");
  `,
    { chapter: 4 }
  ).toMatchInlineSnapshot(
    `"Line 1: Error: parse_int expects two arguments a string s, and a positive integer i between 2 and 36, inclusive."`
  )
})

test('Nice errors when errors occur inside builtins', () => {
  return expectParsedError(
    stripIndent`
    parse("'");
  `,
    { chapter: 4 }
  ).toMatchInlineSnapshot(`"Line 1: ParseError: SyntaxError: Unterminated string constant (1:0)"`)
})

test("Builtins don't create additional errors when it's not their fault", () => {
  return expectParsedError(
    stripIndent`
    function f(x) {
      return a;
    }
    map(f, list(1, 2));
  `,
    { chapter: 4 }
  ).toMatchInlineSnapshot(`"Line 2: Name a not declared."`)
})

test('Infinite recursion with a block bodied function', () => {
  return expectParsedErrorNoSnapshot(
    stripIndent`
    function i(n) {
      return n === 0 ? 0 : 1 + i(n-1);
    }
    i(1000);
  `,
    { chapter: 4 }
  ).toEqual(expect.stringMatching(/Maximum call stack size exceeded\n *(i\(\d*\)[^i]{2,4}){3}/))
}, 10000)

test('Infinite recursion with function calls in argument', () => {
  return expectParsedErrorNoSnapshot(
    stripIndent`
    function i(n, redundant) {
      return n === 0 ? 0 : 1 + i(n-1, r());
    }
    function r() {
      return 1;
    }
    i(1000, 1);
  `,
    { chapter: 4 }
  ).toEqual(
    expect.stringMatching(/Maximum call stack size exceeded\n *(i\(\d*, 1\)[^i]{2,4}){2}[ir]/)
  )
}, 10000)

test('Infinite recursion of mutually recursive functions', () => {
  return expectParsedErrorNoSnapshot(
    stripIndent`
    function f(n) {
      return n === 0 ? 0 : 1 + g(n - 1);
    }
    function g(n) {
      return 1 + f(n);
    }
    f(1000);
  `,
    { chapter: 4 }
  ).toEqual(
    expect.stringMatching(
      /Maximum call stack size exceeded\n([^f]*f[^g]*g[^f]*f|[^g]*g[^f]*f[^g]*g)/
    )
  )
})

const callingNonFunctionValueUndefined = stripIndent`
undefined();
`

const callingNonFunctionValueUndefinedVerbose = stripIndent`
"enable verbose";
  undefined();
`
// should not be different when error passing is fixed
test('Error when calling non function value undefined', () => {
  return expectParsedError(callingNonFunctionValueUndefined, {
    native: true
  }).toMatchInlineSnapshot(`"Line 1: Calling non-function value undefined."`)
})

test('Error when calling non function value undefined - verbose', () => {
  return expectParsedError(callingNonFunctionValueUndefinedVerbose).toMatchInlineSnapshot(`
"Line 2, Column 2: Calling non-function value undefined.
Because undefined is not a function, you cannot run undefined().
"
`)
})

test('Calling non function value undefined error message differs from verbose version', () => {
  return expectDifferentParsedErrors(
    callingNonFunctionValueUndefined,
    callingNonFunctionValueUndefinedVerbose
  ).toBe(undefined)
})

const callingNonFunctionValueUndefinedArgs = stripIndent`
undefined(1, true);
`

const callingNonFunctionValueUndefinedArgsVerbose = stripIndent`
"enable verbose";
  undefined(1, true);
`
// should not be different when error passing is fixed
test('Error when calling non function value undefined with arguments', () => {
  return expectParsedError(callingNonFunctionValueUndefinedArgs, {
    native: false
  }).toMatchInlineSnapshot(`"Line 1: Calling non-function value undefined."`)
})

test('Error when calling non function value undefined with arguments - verbose', () => {
  return expectParsedError(callingNonFunctionValueUndefinedArgsVerbose).toMatchInlineSnapshot(`
"Line 2, Column 2: Calling non-function value undefined.
Because undefined is not a function, you cannot run undefined(1, true).
"
`)
})

test('Calling non function value undefined with arguments error message differs from verbose version', () => {
  return expectDifferentParsedErrors(
    callingNonFunctionValueUndefinedArgs,
    callingNonFunctionValueUndefinedArgsVerbose
  ).toBe(undefined)
})

const callingNonFunctionValueNull = stripIndent`
null();
`

const callingNonFunctionValueNullVerbose = stripIndent`
"enable verbose";
  null();
`

test('Error when calling non function value null', () => {
  return expectParsedError(callingNonFunctionValueNull).toMatchInlineSnapshot(
    `"Line 1: null literals are not allowed."`
  )
})

test('Error when calling non function value null - verbose', () => {
  return expectParsedError(callingNonFunctionValueNullVerbose).toMatchInlineSnapshot(`
"Line 2, Column 2: null literals are not allowed.
They're not part of the Source §1 specs.
"
`)
})

test('Calling non function value null error message differs from verbose version', () => {
  return expectDifferentParsedErrors(
    callingNonFunctionValueNull,
    callingNonFunctionValueNullVerbose
  ).toBe(undefined)
})

const callingNonFunctionValueTrue = stripIndent`
true();
`
const callingNonFunctionValueTrueVerbose = stripIndent`
"enable verbose";
  true();
`

test('Error when calling non function value true', () => {
  return expectParsedError(callingNonFunctionValueTrue, { native: true }).toMatchInlineSnapshot(
    `"Line 1: Calling non-function value true."`
  )
})

test('Error when calling non function value true - verbose', () => {
  return expectParsedError(callingNonFunctionValueTrueVerbose).toMatchInlineSnapshot(`
"Line 2, Column 2: Calling non-function value true.
Because true is not a function, you cannot run true().
"
`)
})

test('Calling non function value true error message differs from verbose version', () => {
  return expectDifferentParsedErrors(
    callingNonFunctionValueTrue,
    callingNonFunctionValueTrueVerbose
  ).toBe(undefined)
})

const callingNonFunctionValue0 = stripIndent`
0();
`

const callingNonFunctionValue0Verbose = stripIndent`
"enable verbose";
  0();
`

test('Error when calling non function value 0', () => {
  return expectParsedError(callingNonFunctionValue0, { native: true }).toMatchInlineSnapshot(
    `"Line 1: Calling non-function value 0."`
  )
})

test('Error when calling non function value 0 - verbose', () => {
  return expectParsedError(callingNonFunctionValue0Verbose).toMatchInlineSnapshot(`
"Line 2, Column 2: Calling non-function value 0.
Because 0 is not a function, you cannot run 0(). If you were planning to perform multiplication by 0, you need to use \
the * operator.
"
`)
})

test('Calling non function value 0 error message differs from verbose version', () => {
  return expectDifferentParsedErrors(
    callingNonFunctionValue0,
    callingNonFunctionValue0Verbose
  ).toBe(undefined)
})

const callingNonFunctionValueString = stripIndent`
'string'();
`

const callingNonFunctionValueStringVerbose = stripIndent`
"enable verbose";
  'string'();
`

test('Error when calling non function value "string"', () => {
  return expectParsedError(callingNonFunctionValueString, { native: true }).toMatchInlineSnapshot(
    `"Line 1: Calling non-function value \\"string\\"."`
  )
})

test('Error when calling non function value "string" - verbose', () => {
  return expectParsedError(callingNonFunctionValueStringVerbose).toMatchInlineSnapshot(`
"Line 2, Column 2: Calling non-function value \\"string\\".
Because \\"string\\" is not a function, you cannot run \\"string\\"().
"
`)
})

test('Calling non function value string error message differs from verbose version', () => {
  return expectDifferentParsedErrors(
    callingNonFunctionValueString,
    callingNonFunctionValueStringVerbose
  ).toBe(undefined)
})

const callingNonFunctionValueArray = stripIndent`
[1]();
`

const callingNonFunctionValueArrayVerbose = stripIndent`
"enable verbose";
[1]();
`

test('Error when calling non function value array', () => {
  return expectParsedError(callingNonFunctionValueArray, {
    chapter: 3,
    native: true
  }).toMatchInlineSnapshot(`"Line 1: Calling non-function value [1]."`)
})

test('Error when calling non function value array - verbose', () => {
  return expectParsedError(callingNonFunctionValueArrayVerbose, { chapter: 3 })
    .toMatchInlineSnapshot(`
"Line 2, Column 0: Calling non-function value [1].
Because [1] is not a function, you cannot run [1]().
"
`)
})

test('Calling non function value array error message differs from verbose version', () => {
  return expectDifferentParsedErrors(
    callingNonFunctionValueArray,
    callingNonFunctionValueArrayVerbose
  ).toBe(undefined)
})

const callingNonFunctionValueObject = stripIndent`
({a: 1})();
`

const callingNonFunctionValueObjectVerbose = stripIndent`
"enable verbose";
({a: 1})();
`

test('Error when calling non function value object', () => {
  return expectParsedError(callingNonFunctionValueObject, { chapter: 100 }).toMatchInlineSnapshot(
    `"Line 1: Calling non-function value {\\"a\\": 1}."`
  )
})

test('Error when calling non function value object - verbose', () => {
  return expectParsedError(callingNonFunctionValueObjectVerbose, { chapter: 100 })
    .toMatchInlineSnapshot(`
"Line 2, Column 0: Calling non-function value {\\"a\\": 1}.
Because {\\"a\\": 1} is not a function, you cannot run {\\"a\\": 1}().
"
`)
})

test('Calling non function value object error message differs from verbose version', () => {
  return expectDifferentParsedErrors(
    callingNonFunctionValueObject,
    callingNonFunctionValueObjectVerbose
  ).toBe(undefined)
})

test('Error when calling non function value object - verbose', () => {
  return expectParsedError(
    stripIndent`
      "enable verbose";
      ({a: 1})();
    `,
    { chapter: 100 }
  ).toMatchInlineSnapshot(`
"Line 2, Column 0: Calling non-function value {\\"a\\": 1}.
Because {\\"a\\": 1} is not a function, you cannot run {\\"a\\": 1}().
"
`)
})

test('Error when calling function with too few arguments', () => {
  return expectParsedError(
    stripIndent`
    function f(x) {
      return x;
    }
    f();
  `,
    { native: true }
  ).toMatchInlineSnapshot(`"Line 4: Expected 1 arguments, but got 0."`)
})

test('Error when calling function with too few arguments - verbose', () => {
  return expectParsedError(stripIndent`
    "enable verbose";
      function f(x) {
        return x;
      }
      f();
    `).toMatchInlineSnapshot(`
"Line 5, Column 2: Expected 1 arguments, but got 0.
Try calling function f again, but with 1 argument instead. Remember that arguments are separated by a ',' (comma).
"
`)
})

test('Error when calling function with too many arguments', () => {
  return expectParsedError(
    stripIndent`
    function f(x) {
      return x;
    }
    f(1, 2);
  `,
    { native: true }
  ).toMatchInlineSnapshot(`"Line 4: Expected 1 arguments, but got 2."`)
})

test('Error when calling function with too many arguments - verbose', () => {
  return expectParsedError(stripIndent`
    "enable verbose";
      function f(x) {
        return x;
      }
      f(1, 2);
    `).toMatchInlineSnapshot(`
"Line 5, Column 2: Expected 1 arguments, but got 2.
Try calling function f again, but with 1 argument instead. Remember that arguments are separated by a ',' (comma).
"
`)
})

test('Error when calling arrow function with too few arguments', () => {
  return expectParsedError(
    stripIndent`
    const f = x => x;
    f();
  `,
    { native: true }
  ).toMatchInlineSnapshot(`"Line 2: Expected 1 arguments, but got 0."`)
})

test('Error when calling arrow function with too few arguments - verbose', () => {
  return expectParsedError(stripIndent`
  "enable verbose";
    const f = x => x;
    f();
  `).toMatchInlineSnapshot(`
"Line 3, Column 2: Expected 1 arguments, but got 0.
Try calling function f again, but with 1 argument instead. Remember that arguments are separated by a ',' (comma).
"
`)
})

test('Error when calling arrow function with too many arguments', () => {
  return expectParsedError(
    stripIndent`
    const f = x => x;
    f(1, 2);
  `,
    { native: true }
  ).toMatchInlineSnapshot(`"Line 2: Expected 1 arguments, but got 2."`)
})

test('Error when calling arrow function with too many arguments - verbose', () => {
  return expectParsedError(stripIndent`
    "enable verbose";
      const f = x => x;
      f(1, 2);
    `).toMatchInlineSnapshot(`
"Line 3, Column 2: Expected 1 arguments, but got 2.
Try calling function f again, but with 1 argument instead. Remember that arguments are separated by a ',' (comma).
"
`)
})

test('Error when calling function from member expression with too many arguments', () => {
  return expectParsedError(
    stripIndent`
    const f = [x => x];
    f[0](1, 2);
  `,
    { chapter: 3, native: true }
  ).toMatchInlineSnapshot(`"Line 2: Expected 1 arguments, but got 2."`)
})

test('Error when calling function from member expression with too many arguments - verbose', () => {
  return expectParsedError(
    stripIndent`
    "enable verbose";
      const f = [x => x];
      f[0](1, 2);
    `,
    { chapter: 3 }
  ).toMatchInlineSnapshot(`
"Line 3, Column 2: Expected 1 arguments, but got 2.
Try calling function f[0] again, but with 1 argument instead. Remember that arguments are separated by a ',' (comma).
"
`)
})

test('Error when calling arrow function in tail call with too many arguments - verbose', () => {
  return expectParsedError(
    stripIndent`
    "enable verbose";
    const g = () => 1;
    const f = x => g(x);
    f(1);
  `
  ).toMatchInlineSnapshot(`
"Line 3, Column 15: Expected 0 arguments, but got 1.
Try calling function g again, but with 0 arguments instead. Remember that arguments are separated by a ',' (comma).
"
`)
})

test('Error when calling arrow function in tail call with too many arguments', () => {
  return expectParsedError(
    stripIndent`
    const g = () => 1;
    const f = x => g(x);
    f(1);
  `,
    { native: true }
  ).toMatchInlineSnapshot(`"Line 2: Expected 0 arguments, but got 1."`)
})

test('Error when redeclaring constant', () => {
  return expectParsedError(
    stripIndent`
    const f = x => x;
    const f = x => x;
  `,
    { chapter: 3, native: true }
  ).toMatchInlineSnapshot(`"Line 2: SyntaxError: Identifier 'f' has already been declared (2:6)"`)
})

test('Error when redeclaring constant as variable', () => {
  return expectParsedError(
    stripIndent`
    const f = x => x;
    let f = x => x;
  `,
    { chapter: 3, native: true }
  ).toMatchInlineSnapshot(`"Line 2: SyntaxError: Identifier 'f' has already been declared (2:4)"`)
})

test('Error when redeclaring variable as constant', () => {
  return expectParsedError(
    stripIndent`
    let f = x => x;
    const f = x => x;
  `,
    { chapter: 3, native: true }
  ).toMatchInlineSnapshot(`"Line 2: SyntaxError: Identifier 'f' has already been declared (2:6)"`)
})

test('Error when redeclaring variable', () => {
  return expectParsedError(
    stripIndent`
    let f = x => x;
    let f = x => x;
  `,
    { chapter: 3, native: true }
  ).toMatchInlineSnapshot(`"Line 2: SyntaxError: Identifier 'f' has already been declared (2:4)"`)
})

test('Error when redeclaring function after let', () => {
  return expectParsedError(
    stripIndent`
    let f = x => x;
    function f() {}
  `,
    { chapter: 3, native: true }
  ).toMatchInlineSnapshot(`"Line 2: SyntaxError: Identifier 'f' has already been declared (2:9)"`)
})

test('Error when redeclaring function after let --verbose', () => {
  return expectParsedError(
    stripIndent`
    "enable verbose";
    let f = x => x;
    function f() {}
  `,
    { chapter: 3, native: true }
  ).toMatchInlineSnapshot(`
"Line 3, Column 9: SyntaxError: Identifier 'f' has already been declared (3:9)
There is a syntax error in your program
"
`)
})

test('Error when redeclaring function after function', () => {
  return expectParsedError(
    stripIndent`
    function f() {}
    function f() {}
  `,
    { chapter: 3, native: true }
  ).toMatchInlineSnapshot(`"Line 2: SyntaxError: Identifier 'f' has already been declared (2:9)"`)
})

test('Error when redeclaring function after function --verbose', () => {
  return expectParsedError(
    stripIndent`
    "enable verbose";
    function f() {}
    function f() {}
  `,
    { chapter: 3, native: true }
  ).toMatchInlineSnapshot(`
"Line 3, Column 9: SyntaxError: Identifier 'f' has already been declared (3:9)
There is a syntax error in your program
"
`)
})

test('Error when redeclaring function after const', () => {
  return expectParsedError(
    stripIndent`
    const f = x => x;
    function f() {}
  `,
    { chapter: 3, native: true }
  ).toMatchInlineSnapshot(`"Line 2: SyntaxError: Identifier 'f' has already been declared (2:9)"`)
})

test('Error when redeclaring function after const --verbose', () => {
  return expectParsedError(
    stripIndent`
    "enable verbose";
    const f = x => x;
    function f() {}
  `,
    { chapter: 3, native: true }
  ).toMatchInlineSnapshot(`
"Line 3, Column 9: SyntaxError: Identifier 'f' has already been declared (3:9)
There is a syntax error in your program
"
`)
})

test('Error when redeclaring const after function', () => {
  return expectParsedError(
    stripIndent`
    function f() {}
    const f = x => x;
  `,
    { chapter: 3, native: true }
  ).toMatchInlineSnapshot(`"Line 2: SyntaxError: Identifier 'f' has already been declared (2:6)"`)
})

test('Error when redeclaring const after function --verbose', () => {
  return expectParsedError(
    stripIndent`
    "enable verbose";
    function f() {}
    const f = x => x;
  `,
    { chapter: 3, native: true }
  ).toMatchInlineSnapshot(`
"Line 3, Column 6: SyntaxError: Identifier 'f' has already been declared (3:6)
There is a syntax error in your program
"
`)
})

test('Error when redeclaring let after function', () => {
  return expectParsedError(
    stripIndent`
    function f() {}
    let f = x => x;
  `,
    { chapter: 3, native: true }
  ).toMatchInlineSnapshot(`"Line 2: SyntaxError: Identifier 'f' has already been declared (2:4)"`)
})

test('Error when redeclaring let after function --verbose', () => {
  return expectParsedError(
    stripIndent`
    "enable verbose";
    function f() {}
    let f = x => x;
  `,
    { chapter: 3, native: true }
  ).toMatchInlineSnapshot(`
"Line 3, Column 4: SyntaxError: Identifier 'f' has already been declared (3:4)
There is a syntax error in your program
"
`)
})

// NOTE: Obsoleted due to strict types on member access
test.skip('Error when accessing property of null', () => {
  return expectParsedError(
    stripIndent`
    null["prop"];
  `,
    { chapter: 100, native: true }
  ).toMatchInlineSnapshot(`"Line 1: Cannot read property prop of null"`)
})

// NOTE: Obsoleted due to strict types on member access
test.skip('Error when accessing property of undefined', () => {
  return expectParsedError(
    stripIndent`
    undefined["prop"];
  `,
    { chapter: 10, native: true }
  ).toMatchInlineSnapshot(`"Line 1: Cannot read property prop of undefined"`)
})

// NOTE: Obsoleted due to strict types on member access
test.skip('Error when accessing inherited property of builtin', () => {
  return expectParsedError(
    stripIndent`
    pair["constructor"];
  `,
    { chapter: 100, native: true }
  ).toMatchInlineSnapshot(`
"Line 1: Cannot read inherited property constructor of function pair(left, right) {
	[implementation hidden]
}"
`)
})

// NOTE: Obsoleted due to strict types on member access
test.skip('Error when accessing inherited property of function', () => {
  return expectParsedError(
    stripIndent`
    function f() {}
    f["constructor"];
  `,
    { chapter: 100, native: true }
  ).toMatchInlineSnapshot(`"Line 2: Cannot read inherited property constructor of function f() {}"`)
})

// NOTE: Obsoleted due to strict types on member access
test.skip('Error when accessing inherited property of arrow function', () => {
  return expectParsedError(
    stripIndent`
    (() => 1)["constructor"];
  `,
    { chapter: 100, native: true }
  ).toMatchInlineSnapshot(`"Line 1: Cannot read inherited property constructor of () => 1"`)
})

// NOTE: Obsoleted due to strict types on member access
test.skip('Error when accessing inherited property of array', () => {
  return expectParsedError(
    stripIndent`
    [].push;
  `,
    { chapter: 100, native: true }
  ).toMatchInlineSnapshot(`"Line 1: Cannot read inherited property push of []"`)
})

test('Error when accessing inherited property of object', () => {
  return expectParsedError(
    stripIndent`
    ({}).valueOf;
  `,
    { chapter: 100, native: true }
  ).toMatchInlineSnapshot(`"Line 1: Cannot read inherited property valueOf of {}."`)
})

// NOTE: Obsoleted due to strict types on member access
test.skip('Error when accessing inherited property of string', () => {
  return expectParsedError(
    stripIndent`
    'hi'.includes;
  `,
    { chapter: 100, native: true }
  ).toMatchInlineSnapshot(`"Line 1: Cannot read inherited property includes of \\"hi\\""`)
})

// NOTE: Obsoleted due to strict types on member access
test.skip('Error when accessing inherited property of number', () => {
  return expectParsedError(
    stripIndent`
    (1).toPrecision;
  `,
    { chapter: 100, native: true }
  ).toMatchInlineSnapshot(`"Line 1: Cannot read inherited property toPrecision of 1"`)
})

test('Access local property', () => {
  return expectResult(
    stripIndent`
    ({a: 0})["a"];
  `,
    { chapter: 100, native: true }
  ).toMatchInlineSnapshot(`0`)
})

test('Type error when accessing property of null', () => {
  return expectParsedError(
    stripIndent`
    null.prop;
    `,
    { chapter: 100, native: true }
  ).toMatchInlineSnapshot(`"Line 1: Expected object or array, got null."`)
})

test('Type error when accessing property of string', () => {
  return expectParsedError(
    stripIndent`
    'hi'.length;
    `,
    { chapter: 100, native: true }
  ).toMatchInlineSnapshot(`"Line 1: Expected object or array, got string."`)
})

test('Type error when accessing property of function', () => {
  return expectParsedError(
    stripIndent`
    function f() {
      return 1;
    }
    f.prototype;
    `,
    { chapter: 100, native: true }
  ).toMatchInlineSnapshot(`"Line 4: Expected object or array, got function."`)
})

test('Type error when assigning property of string', () => {
  return expectParsedError(
    stripIndent`
    'hi'.prop = 5;
    `,
    { chapter: 100, native: true }
  ).toMatchInlineSnapshot(`"Line 1: Expected object or array, got string."`)
})

test('Type error when assigning property of function', () => {
  return expectParsedError(
    stripIndent`
    function f() {
      return 1;
    }
    f.prop = 5;
    `,
    { chapter: 100, native: true }
  ).toMatchInlineSnapshot(`"Line 4: Expected object or array, got function."`)
})

test('Type error with non boolean in if statement, error line at if statement, not at 1', () => {
  return expectParsedError(
    stripIndent`
    if (
    1
    ) {
      2;
    } else {}
    `,
    { chapter: 1, native: true }
  ).toMatchInlineSnapshot(`"Line 1: Expected boolean as condition, got number."`)
})

test('Type error with <number> * <nonnumber>, error line at <number>, not <nonnumber>', () => {
  return expectParsedError(
    stripIndent`
    12
    *
    'string';
    `,
    { chapter: 1 }
  ).toMatchInlineSnapshot(`"Line 1: Expected number on right hand side of operation, got string."`)
})<|MERGE_RESOLUTION|>--- conflicted
+++ resolved
@@ -1,16 +1,11 @@
 /* tslint:disable:max-line-length */
-<<<<<<< HEAD
-=======
-import { parseError, runInContext } from '../index'
-import { mockContext } from '../mocks/context'
-import { stripIndent } from '../utils/formatters'
->>>>>>> 306bc729
 import {
   expectDifferentParsedErrors,
   expectParsedError,
   expectParsedErrorNoSnapshot,
   expectResult
 } from '../utils/testing'
+import { stripIndent } from '../utils/formatters'
 
 const undefinedVariable = stripIndent`
 im_undefined;
