--- conflicted
+++ resolved
@@ -18,11 +18,8 @@
 const unaryOp = native.operators.get(\\"unaryOp\\");
 const binaryOp = native.operators.get(\\"binaryOp\\");
 const throwIfTimeout = native.operators.get(\\"throwIfTimeout\\");
-<<<<<<< HEAD
-=======
-const setProp = native.operators.get(\\"setProp\\");
-const getProp = native.operators.get(\\"getProp\\");
->>>>>>> f6e178c8
+const setProp = native.operators.get(\\"setProp\\");
+const getProp = native.operators.get(\\"getProp\\");
 (( <globals redacted> ) => {
   return (() => {
     const lastStatementResult = eval(\\"callIfFuncAndRightArgs(display, 1, 0, 'message');\\");
@@ -79,11 +76,8 @@
 const unaryOp = native.operators.get(\\"unaryOp\\");
 const binaryOp = native.operators.get(\\"binaryOp\\");
 const throwIfTimeout = native.operators.get(\\"throwIfTimeout\\");
-<<<<<<< HEAD
-=======
-const setProp = native.operators.get(\\"setProp\\");
-const getProp = native.operators.get(\\"getProp\\");
->>>>>>> f6e178c8
+const setProp = native.operators.get(\\"setProp\\");
+const getProp = native.operators.get(\\"getProp\\");
 (( <globals redacted> ) => {
   return (() => {
     const lastStatementResult = eval(\\"callIfFuncAndRightArgs(is_undefined, 1, 0, undefined);\\");
@@ -111,11 +105,8 @@
 const unaryOp = native.operators.get(\\"unaryOp\\");
 const binaryOp = native.operators.get(\\"binaryOp\\");
 const throwIfTimeout = native.operators.get(\\"throwIfTimeout\\");
-<<<<<<< HEAD
-=======
-const setProp = native.operators.get(\\"setProp\\");
-const getProp = native.operators.get(\\"getProp\\");
->>>>>>> f6e178c8
+const setProp = native.operators.get(\\"setProp\\");
+const getProp = native.operators.get(\\"getProp\\");
 (( <globals redacted> ) => {
   return (() => {
     const lastStatementResult = eval(\\"callIfFuncAndRightArgs(is_undefined, 1, 0, null);\\");
@@ -143,11 +134,8 @@
 const unaryOp = native.operators.get(\\"unaryOp\\");
 const binaryOp = native.operators.get(\\"binaryOp\\");
 const throwIfTimeout = native.operators.get(\\"throwIfTimeout\\");
-<<<<<<< HEAD
-=======
-const setProp = native.operators.get(\\"setProp\\");
-const getProp = native.operators.get(\\"getProp\\");
->>>>>>> f6e178c8
+const setProp = native.operators.get(\\"setProp\\");
+const getProp = native.operators.get(\\"getProp\\");
 (( <globals redacted> ) => {
   return (() => {
     const lastStatementResult = eval(\\"callIfFuncAndRightArgs(is_null, 1, 0, undefined);\\");
@@ -175,11 +163,8 @@
 const unaryOp = native.operators.get(\\"unaryOp\\");
 const binaryOp = native.operators.get(\\"binaryOp\\");
 const throwIfTimeout = native.operators.get(\\"throwIfTimeout\\");
-<<<<<<< HEAD
-=======
-const setProp = native.operators.get(\\"setProp\\");
-const getProp = native.operators.get(\\"getProp\\");
->>>>>>> f6e178c8
+const setProp = native.operators.get(\\"setProp\\");
+const getProp = native.operators.get(\\"getProp\\");
 (( <globals redacted> ) => {
   return (() => {
     const lastStatementResult = eval(\\"callIfFuncAndRightArgs(is_null, 1, 0, null);\\");
@@ -207,11 +192,8 @@
 const unaryOp = native.operators.get(\\"unaryOp\\");
 const binaryOp = native.operators.get(\\"binaryOp\\");
 const throwIfTimeout = native.operators.get(\\"throwIfTimeout\\");
-<<<<<<< HEAD
-=======
-const setProp = native.operators.get(\\"setProp\\");
-const getProp = native.operators.get(\\"getProp\\");
->>>>>>> f6e178c8
+const setProp = native.operators.get(\\"setProp\\");
+const getProp = native.operators.get(\\"getProp\\");
 (( <globals redacted> ) => {
   return (() => {
     const lastStatementResult = eval(\\"callIfFuncAndRightArgs(is_string, 1, 0, 'string');\\");
@@ -239,11 +221,8 @@
 const unaryOp = native.operators.get(\\"unaryOp\\");
 const binaryOp = native.operators.get(\\"binaryOp\\");
 const throwIfTimeout = native.operators.get(\\"throwIfTimeout\\");
-<<<<<<< HEAD
-=======
-const setProp = native.operators.get(\\"setProp\\");
-const getProp = native.operators.get(\\"getProp\\");
->>>>>>> f6e178c8
+const setProp = native.operators.get(\\"setProp\\");
+const getProp = native.operators.get(\\"getProp\\");
 (( <globals redacted> ) => {
   return (() => {
     const lastStatementResult = eval(\\"callIfFuncAndRightArgs(is_string, 1, 0, 'true');\\");
@@ -271,11 +250,8 @@
 const unaryOp = native.operators.get(\\"unaryOp\\");
 const binaryOp = native.operators.get(\\"binaryOp\\");
 const throwIfTimeout = native.operators.get(\\"throwIfTimeout\\");
-<<<<<<< HEAD
-=======
-const setProp = native.operators.get(\\"setProp\\");
-const getProp = native.operators.get(\\"getProp\\");
->>>>>>> f6e178c8
+const setProp = native.operators.get(\\"setProp\\");
+const getProp = native.operators.get(\\"getProp\\");
 (( <globals redacted> ) => {
   return (() => {
     const lastStatementResult = eval(\\"callIfFuncAndRightArgs(is_string, 1, 0, '1');\\");
@@ -303,11 +279,8 @@
 const unaryOp = native.operators.get(\\"unaryOp\\");
 const binaryOp = native.operators.get(\\"binaryOp\\");
 const throwIfTimeout = native.operators.get(\\"throwIfTimeout\\");
-<<<<<<< HEAD
-=======
-const setProp = native.operators.get(\\"setProp\\");
-const getProp = native.operators.get(\\"getProp\\");
->>>>>>> f6e178c8
+const setProp = native.operators.get(\\"setProp\\");
+const getProp = native.operators.get(\\"getProp\\");
 (( <globals redacted> ) => {
   return (() => {
     const lastStatementResult = eval(\\"callIfFuncAndRightArgs(is_string, 1, 0, true);\\");
@@ -335,11 +308,8 @@
 const unaryOp = native.operators.get(\\"unaryOp\\");
 const binaryOp = native.operators.get(\\"binaryOp\\");
 const throwIfTimeout = native.operators.get(\\"throwIfTimeout\\");
-<<<<<<< HEAD
-=======
-const setProp = native.operators.get(\\"setProp\\");
-const getProp = native.operators.get(\\"getProp\\");
->>>>>>> f6e178c8
+const setProp = native.operators.get(\\"setProp\\");
+const getProp = native.operators.get(\\"getProp\\");
 (( <globals redacted> ) => {
   return (() => {
     const lastStatementResult = eval(\\"callIfFuncAndRightArgs(is_string, 1, 0, 1);\\");
@@ -367,11 +337,8 @@
 const unaryOp = native.operators.get(\\"unaryOp\\");
 const binaryOp = native.operators.get(\\"binaryOp\\");
 const throwIfTimeout = native.operators.get(\\"throwIfTimeout\\");
-<<<<<<< HEAD
-=======
-const setProp = native.operators.get(\\"setProp\\");
-const getProp = native.operators.get(\\"getProp\\");
->>>>>>> f6e178c8
+const setProp = native.operators.get(\\"setProp\\");
+const getProp = native.operators.get(\\"getProp\\");
 (( <globals redacted> ) => {
   return (() => {
     const lastStatementResult = eval(\\"callIfFuncAndRightArgs(is_number, 1, 0, 'string');\\");
@@ -399,11 +366,8 @@
 const unaryOp = native.operators.get(\\"unaryOp\\");
 const binaryOp = native.operators.get(\\"binaryOp\\");
 const throwIfTimeout = native.operators.get(\\"throwIfTimeout\\");
-<<<<<<< HEAD
-=======
-const setProp = native.operators.get(\\"setProp\\");
-const getProp = native.operators.get(\\"getProp\\");
->>>>>>> f6e178c8
+const setProp = native.operators.get(\\"setProp\\");
+const getProp = native.operators.get(\\"getProp\\");
 (( <globals redacted> ) => {
   return (() => {
     const lastStatementResult = eval(\\"callIfFuncAndRightArgs(is_number, 1, 0, 'true');\\");
@@ -431,11 +395,8 @@
 const unaryOp = native.operators.get(\\"unaryOp\\");
 const binaryOp = native.operators.get(\\"binaryOp\\");
 const throwIfTimeout = native.operators.get(\\"throwIfTimeout\\");
-<<<<<<< HEAD
-=======
-const setProp = native.operators.get(\\"setProp\\");
-const getProp = native.operators.get(\\"getProp\\");
->>>>>>> f6e178c8
+const setProp = native.operators.get(\\"setProp\\");
+const getProp = native.operators.get(\\"getProp\\");
 (( <globals redacted> ) => {
   return (() => {
     const lastStatementResult = eval(\\"callIfFuncAndRightArgs(is_number, 1, 0, '1');\\");
@@ -463,11 +424,8 @@
 const unaryOp = native.operators.get(\\"unaryOp\\");
 const binaryOp = native.operators.get(\\"binaryOp\\");
 const throwIfTimeout = native.operators.get(\\"throwIfTimeout\\");
-<<<<<<< HEAD
-=======
-const setProp = native.operators.get(\\"setProp\\");
-const getProp = native.operators.get(\\"getProp\\");
->>>>>>> f6e178c8
+const setProp = native.operators.get(\\"setProp\\");
+const getProp = native.operators.get(\\"getProp\\");
 (( <globals redacted> ) => {
   return (() => {
     const lastStatementResult = eval(\\"callIfFuncAndRightArgs(is_number, 1, 0, true);\\");
@@ -495,11 +453,8 @@
 const unaryOp = native.operators.get(\\"unaryOp\\");
 const binaryOp = native.operators.get(\\"binaryOp\\");
 const throwIfTimeout = native.operators.get(\\"throwIfTimeout\\");
-<<<<<<< HEAD
-=======
-const setProp = native.operators.get(\\"setProp\\");
-const getProp = native.operators.get(\\"getProp\\");
->>>>>>> f6e178c8
+const setProp = native.operators.get(\\"setProp\\");
+const getProp = native.operators.get(\\"getProp\\");
 (( <globals redacted> ) => {
   return (() => {
     const lastStatementResult = eval(\\"callIfFuncAndRightArgs(is_number, 1, 0, 1);\\");
@@ -527,11 +482,8 @@
 const unaryOp = native.operators.get(\\"unaryOp\\");
 const binaryOp = native.operators.get(\\"binaryOp\\");
 const throwIfTimeout = native.operators.get(\\"throwIfTimeout\\");
-<<<<<<< HEAD
-=======
-const setProp = native.operators.get(\\"setProp\\");
-const getProp = native.operators.get(\\"getProp\\");
->>>>>>> f6e178c8
+const setProp = native.operators.get(\\"setProp\\");
+const getProp = native.operators.get(\\"getProp\\");
 (( <globals redacted> ) => {
   return (() => {
     const lastStatementResult = eval(\\"callIfFuncAndRightArgs(is_boolean, 1, 0, 'string');\\");
@@ -559,11 +511,8 @@
 const unaryOp = native.operators.get(\\"unaryOp\\");
 const binaryOp = native.operators.get(\\"binaryOp\\");
 const throwIfTimeout = native.operators.get(\\"throwIfTimeout\\");
-<<<<<<< HEAD
-=======
-const setProp = native.operators.get(\\"setProp\\");
-const getProp = native.operators.get(\\"getProp\\");
->>>>>>> f6e178c8
+const setProp = native.operators.get(\\"setProp\\");
+const getProp = native.operators.get(\\"getProp\\");
 (( <globals redacted> ) => {
   return (() => {
     const lastStatementResult = eval(\\"callIfFuncAndRightArgs(is_boolean, 1, 0, 'true');\\");
@@ -591,11 +540,8 @@
 const unaryOp = native.operators.get(\\"unaryOp\\");
 const binaryOp = native.operators.get(\\"binaryOp\\");
 const throwIfTimeout = native.operators.get(\\"throwIfTimeout\\");
-<<<<<<< HEAD
-=======
-const setProp = native.operators.get(\\"setProp\\");
-const getProp = native.operators.get(\\"getProp\\");
->>>>>>> f6e178c8
+const setProp = native.operators.get(\\"setProp\\");
+const getProp = native.operators.get(\\"getProp\\");
 (( <globals redacted> ) => {
   return (() => {
     const lastStatementResult = eval(\\"callIfFuncAndRightArgs(is_boolean, 1, 0, '1');\\");
@@ -623,11 +569,8 @@
 const unaryOp = native.operators.get(\\"unaryOp\\");
 const binaryOp = native.operators.get(\\"binaryOp\\");
 const throwIfTimeout = native.operators.get(\\"throwIfTimeout\\");
-<<<<<<< HEAD
-=======
-const setProp = native.operators.get(\\"setProp\\");
-const getProp = native.operators.get(\\"getProp\\");
->>>>>>> f6e178c8
+const setProp = native.operators.get(\\"setProp\\");
+const getProp = native.operators.get(\\"getProp\\");
 (( <globals redacted> ) => {
   return (() => {
     const lastStatementResult = eval(\\"callIfFuncAndRightArgs(is_boolean, 1, 0, true);\\");
@@ -655,11 +598,8 @@
 const unaryOp = native.operators.get(\\"unaryOp\\");
 const binaryOp = native.operators.get(\\"binaryOp\\");
 const throwIfTimeout = native.operators.get(\\"throwIfTimeout\\");
-<<<<<<< HEAD
-=======
-const setProp = native.operators.get(\\"setProp\\");
-const getProp = native.operators.get(\\"getProp\\");
->>>>>>> f6e178c8
+const setProp = native.operators.get(\\"setProp\\");
+const getProp = native.operators.get(\\"getProp\\");
 (( <globals redacted> ) => {
   return (() => {
     const lastStatementResult = eval(\\"callIfFuncAndRightArgs(is_boolean, 1, 0, 1);\\");
@@ -687,11 +627,8 @@
 const unaryOp = native.operators.get(\\"unaryOp\\");
 const binaryOp = native.operators.get(\\"binaryOp\\");
 const throwIfTimeout = native.operators.get(\\"throwIfTimeout\\");
-<<<<<<< HEAD
-=======
-const setProp = native.operators.get(\\"setProp\\");
-const getProp = native.operators.get(\\"getProp\\");
->>>>>>> f6e178c8
+const setProp = native.operators.get(\\"setProp\\");
+const getProp = native.operators.get(\\"getProp\\");
 (( <globals redacted> ) => {
   return (() => {
     const lastStatementResult = eval(\\"callIfFuncAndRightArgs(is_function, 1, 0, display);\\");
@@ -719,11 +656,8 @@
 const unaryOp = native.operators.get(\\"unaryOp\\");
 const binaryOp = native.operators.get(\\"binaryOp\\");
 const throwIfTimeout = native.operators.get(\\"throwIfTimeout\\");
-<<<<<<< HEAD
-=======
-const setProp = native.operators.get(\\"setProp\\");
-const getProp = native.operators.get(\\"getProp\\");
->>>>>>> f6e178c8
+const setProp = native.operators.get(\\"setProp\\");
+const getProp = native.operators.get(\\"getProp\\");
 (( <globals redacted> ) => {
   return (() => {
     const lastStatementResult = eval(\\"callIfFuncAndRightArgs(is_function, 1, 0, wrap(x => ({   isTail: false,   value: x }), \\\\\\"x => x\\\\\\"));\\");
@@ -754,11 +688,8 @@
 const unaryOp = native.operators.get(\\"unaryOp\\");
 const binaryOp = native.operators.get(\\"binaryOp\\");
 const throwIfTimeout = native.operators.get(\\"throwIfTimeout\\");
-<<<<<<< HEAD
-=======
-const setProp = native.operators.get(\\"setProp\\");
-const getProp = native.operators.get(\\"getProp\\");
->>>>>>> f6e178c8
+const setProp = native.operators.get(\\"setProp\\");
+const getProp = native.operators.get(\\"getProp\\");
 (( <globals redacted> ) => {
   return (() => {
     const f = wrap(x => {
@@ -796,11 +727,8 @@
 const unaryOp = native.operators.get(\\"unaryOp\\");
 const binaryOp = native.operators.get(\\"binaryOp\\");
 const throwIfTimeout = native.operators.get(\\"throwIfTimeout\\");
-<<<<<<< HEAD
-=======
-const setProp = native.operators.get(\\"setProp\\");
-const getProp = native.operators.get(\\"getProp\\");
->>>>>>> f6e178c8
+const setProp = native.operators.get(\\"setProp\\");
+const getProp = native.operators.get(\\"getProp\\");
 (( <globals redacted> ) => {
   return (() => {
     const lastStatementResult = eval(\\"callIfFuncAndRightArgs(is_function, 1, 0, 1);\\");
@@ -828,11 +756,8 @@
 const unaryOp = native.operators.get(\\"unaryOp\\");
 const binaryOp = native.operators.get(\\"binaryOp\\");
 const throwIfTimeout = native.operators.get(\\"throwIfTimeout\\");
-<<<<<<< HEAD
-=======
-const setProp = native.operators.get(\\"setProp\\");
-const getProp = native.operators.get(\\"getProp\\");
->>>>>>> f6e178c8
+const setProp = native.operators.get(\\"setProp\\");
+const getProp = native.operators.get(\\"getProp\\");
 (( <globals redacted> ) => {
   return (() => {
     const lastStatementResult = eval(\\"callIfFuncAndRightArgs(is_array, 1, 0, 1);\\");
@@ -860,11 +785,8 @@
 const unaryOp = native.operators.get(\\"unaryOp\\");
 const binaryOp = native.operators.get(\\"binaryOp\\");
 const throwIfTimeout = native.operators.get(\\"throwIfTimeout\\");
-<<<<<<< HEAD
-=======
-const setProp = native.operators.get(\\"setProp\\");
-const getProp = native.operators.get(\\"getProp\\");
->>>>>>> f6e178c8
+const setProp = native.operators.get(\\"setProp\\");
+const getProp = native.operators.get(\\"getProp\\");
 (( <globals redacted> ) => {
   return (() => {
     const lastStatementResult = eval(\\"callIfFuncAndRightArgs(is_array, 1, 0, callIfFuncAndRightArgs(pair, 1, 9, 1, 2));\\");
@@ -892,11 +814,8 @@
 const unaryOp = native.operators.get(\\"unaryOp\\");
 const binaryOp = native.operators.get(\\"binaryOp\\");
 const throwIfTimeout = native.operators.get(\\"throwIfTimeout\\");
-<<<<<<< HEAD
-=======
-const setProp = native.operators.get(\\"setProp\\");
-const getProp = native.operators.get(\\"getProp\\");
->>>>>>> f6e178c8
+const setProp = native.operators.get(\\"setProp\\");
+const getProp = native.operators.get(\\"getProp\\");
 (( <globals redacted> ) => {
   return (() => {
     const lastStatementResult = eval(\\"callIfFuncAndRightArgs(is_array, 1, 0, [1]);\\");
@@ -1132,11 +1051,8 @@
 const unaryOp = native.operators.get(\\"unaryOp\\");
 const binaryOp = native.operators.get(\\"binaryOp\\");
 const throwIfTimeout = native.operators.get(\\"throwIfTimeout\\");
-<<<<<<< HEAD
-=======
-const setProp = native.operators.get(\\"setProp\\");
-const getProp = native.operators.get(\\"getProp\\");
->>>>>>> f6e178c8
+const setProp = native.operators.get(\\"setProp\\");
+const getProp = native.operators.get(\\"getProp\\");
 (( <globals redacted> ) => {
   return (() => {
     const lastStatementResult = eval(\\"callIfFuncAndRightArgs(array_length, 1, 0, [1]);\\");
@@ -1164,11 +1080,8 @@
 const unaryOp = native.operators.get(\\"unaryOp\\");
 const binaryOp = native.operators.get(\\"binaryOp\\");
 const throwIfTimeout = native.operators.get(\\"throwIfTimeout\\");
-<<<<<<< HEAD
-=======
-const setProp = native.operators.get(\\"setProp\\");
-const getProp = native.operators.get(\\"getProp\\");
->>>>>>> f6e178c8
+const setProp = native.operators.get(\\"setProp\\");
+const getProp = native.operators.get(\\"getProp\\");
 (( <globals redacted> ) => {
   return (() => {
     const lastStatementResult = eval(\\"callIfFuncAndRightArgs(parse_int, 1, 0, '10', 10);\\");
@@ -1196,11 +1109,8 @@
 const unaryOp = native.operators.get(\\"unaryOp\\");
 const binaryOp = native.operators.get(\\"binaryOp\\");
 const throwIfTimeout = native.operators.get(\\"throwIfTimeout\\");
-<<<<<<< HEAD
-=======
-const setProp = native.operators.get(\\"setProp\\");
-const getProp = native.operators.get(\\"getProp\\");
->>>>>>> f6e178c8
+const setProp = native.operators.get(\\"setProp\\");
+const getProp = native.operators.get(\\"getProp\\");
 (( <globals redacted> ) => {
   return (() => {
     const lastStatementResult = eval(\\"callIfFuncAndRightArgs(parse_int, 1, 0, '10', 2);\\");
@@ -1228,11 +1138,8 @@
 const unaryOp = native.operators.get(\\"unaryOp\\");
 const binaryOp = native.operators.get(\\"binaryOp\\");
 const throwIfTimeout = native.operators.get(\\"throwIfTimeout\\");
-<<<<<<< HEAD
-=======
-const setProp = native.operators.get(\\"setProp\\");
-const getProp = native.operators.get(\\"getProp\\");
->>>>>>> f6e178c8
+const setProp = native.operators.get(\\"setProp\\");
+const getProp = native.operators.get(\\"getProp\\");
 (( <globals redacted> ) => {
   return (() => {
     const lastStatementResult = eval(\\"callIfFuncAndRightArgs(is_number, 1, 0, callIfFuncAndRightArgs(runtime, 1, 10));\\");
@@ -1268,11 +1175,8 @@
 const unaryOp = native.operators.get(\\"unaryOp\\");
 const binaryOp = native.operators.get(\\"binaryOp\\");
 const throwIfTimeout = native.operators.get(\\"throwIfTimeout\\");
-<<<<<<< HEAD
-=======
-const setProp = native.operators.get(\\"setProp\\");
-const getProp = native.operators.get(\\"getProp\\");
->>>>>>> f6e178c8
+const setProp = native.operators.get(\\"setProp\\");
+const getProp = native.operators.get(\\"getProp\\");
 (( <globals redacted> ) => {
   return (() => {
     const start = callIfFuncAndRightArgs(runtime, 1, 14);
@@ -1329,11 +1233,8 @@
 const unaryOp = native.operators.get(\\"unaryOp\\");
 const binaryOp = native.operators.get(\\"binaryOp\\");
 const throwIfTimeout = native.operators.get(\\"throwIfTimeout\\");
-<<<<<<< HEAD
-=======
-const setProp = native.operators.get(\\"setProp\\");
-const getProp = native.operators.get(\\"getProp\\");
->>>>>>> f6e178c8
+const setProp = native.operators.get(\\"setProp\\");
+const getProp = native.operators.get(\\"getProp\\");
 (( <globals redacted> ) => {
   return (() => {
     const lastStatementResult = eval(\\"callIfFuncAndRightArgs(pair, 1, 0, 1, 2);\\");
@@ -1367,11 +1268,8 @@
 const unaryOp = native.operators.get(\\"unaryOp\\");
 const binaryOp = native.operators.get(\\"binaryOp\\");
 const throwIfTimeout = native.operators.get(\\"throwIfTimeout\\");
-<<<<<<< HEAD
-=======
-const setProp = native.operators.get(\\"setProp\\");
-const getProp = native.operators.get(\\"getProp\\");
->>>>>>> f6e178c8
+const setProp = native.operators.get(\\"setProp\\");
+const getProp = native.operators.get(\\"getProp\\");
 (( <globals redacted> ) => {
   return (() => {
     const lastStatementResult = eval(\\"callIfFuncAndRightArgs(list, 1, 0, 1, 2);\\");
@@ -1399,11 +1297,8 @@
 const unaryOp = native.operators.get(\\"unaryOp\\");
 const binaryOp = native.operators.get(\\"binaryOp\\");
 const throwIfTimeout = native.operators.get(\\"throwIfTimeout\\");
-<<<<<<< HEAD
-=======
-const setProp = native.operators.get(\\"setProp\\");
-const getProp = native.operators.get(\\"getProp\\");
->>>>>>> f6e178c8
+const setProp = native.operators.get(\\"setProp\\");
+const getProp = native.operators.get(\\"getProp\\");
 (( <globals redacted> ) => {
   return (() => {
     const lastStatementResult = eval(\\"callIfFuncAndRightArgs(is_list, 1, 0, 1);\\");
@@ -1431,11 +1326,8 @@
 const unaryOp = native.operators.get(\\"unaryOp\\");
 const binaryOp = native.operators.get(\\"binaryOp\\");
 const throwIfTimeout = native.operators.get(\\"throwIfTimeout\\");
-<<<<<<< HEAD
-=======
-const setProp = native.operators.get(\\"setProp\\");
-const getProp = native.operators.get(\\"getProp\\");
->>>>>>> f6e178c8
+const setProp = native.operators.get(\\"setProp\\");
+const getProp = native.operators.get(\\"getProp\\");
 (( <globals redacted> ) => {
   return (() => {
     const lastStatementResult = eval(\\"callIfFuncAndRightArgs(is_list, 1, 0, callIfFuncAndRightArgs(pair, 1, 8, 1, 2));\\");
@@ -1463,11 +1355,8 @@
 const unaryOp = native.operators.get(\\"unaryOp\\");
 const binaryOp = native.operators.get(\\"binaryOp\\");
 const throwIfTimeout = native.operators.get(\\"throwIfTimeout\\");
-<<<<<<< HEAD
-=======
-const setProp = native.operators.get(\\"setProp\\");
-const getProp = native.operators.get(\\"getProp\\");
->>>>>>> f6e178c8
+const setProp = native.operators.get(\\"setProp\\");
+const getProp = native.operators.get(\\"getProp\\");
 (( <globals redacted> ) => {
   return (() => {
     const lastStatementResult = eval(\\"callIfFuncAndRightArgs(is_list, 1, 0, callIfFuncAndRightArgs(list, 1, 8, 1, 2));\\");
@@ -1495,11 +1384,8 @@
 const unaryOp = native.operators.get(\\"unaryOp\\");
 const binaryOp = native.operators.get(\\"binaryOp\\");
 const throwIfTimeout = native.operators.get(\\"throwIfTimeout\\");
-<<<<<<< HEAD
-=======
-const setProp = native.operators.get(\\"setProp\\");
-const getProp = native.operators.get(\\"getProp\\");
->>>>>>> f6e178c8
+const setProp = native.operators.get(\\"setProp\\");
+const getProp = native.operators.get(\\"getProp\\");
 (( <globals redacted> ) => {
   return (() => {
     const lastStatementResult = eval(\\"callIfFuncAndRightArgs(head, 1, 0, callIfFuncAndRightArgs(pair, 1, 5, 1, 2));\\");
@@ -1527,11 +1413,8 @@
 const unaryOp = native.operators.get(\\"unaryOp\\");
 const binaryOp = native.operators.get(\\"binaryOp\\");
 const throwIfTimeout = native.operators.get(\\"throwIfTimeout\\");
-<<<<<<< HEAD
-=======
-const setProp = native.operators.get(\\"setProp\\");
-const getProp = native.operators.get(\\"getProp\\");
->>>>>>> f6e178c8
+const setProp = native.operators.get(\\"setProp\\");
+const getProp = native.operators.get(\\"getProp\\");
 (( <globals redacted> ) => {
   return (() => {
     const lastStatementResult = eval(\\"callIfFuncAndRightArgs(tail, 1, 0, callIfFuncAndRightArgs(pair, 1, 5, 1, 2));\\");
@@ -1675,11 +1558,8 @@
 const unaryOp = native.operators.get(\\"unaryOp\\");
 const binaryOp = native.operators.get(\\"binaryOp\\");
 const throwIfTimeout = native.operators.get(\\"throwIfTimeout\\");
-<<<<<<< HEAD
-=======
-const setProp = native.operators.get(\\"setProp\\");
-const getProp = native.operators.get(\\"getProp\\");
->>>>>>> f6e178c8
+const setProp = native.operators.get(\\"setProp\\");
+const getProp = native.operators.get(\\"getProp\\");
 (( <globals redacted> ) => {
   return (() => {
     const lastStatementResult = eval(\\"callIfFuncAndRightArgs(length, 1, 0, callIfFuncAndRightArgs(list, 1, 7, 1, 2));\\");
