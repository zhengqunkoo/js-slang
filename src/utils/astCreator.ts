--- conflicted
+++ resolved
@@ -164,7 +164,6 @@
   elements
 })
 
-<<<<<<< HEAD
 export const binaryExpression = (
   operator: es.BinaryOperator,
   left: es.Expression,
@@ -177,9 +176,8 @@
   right,
   loc
 })
-=======
+
 // primitive: undefined is a possible value
 export const primitive = (value: any): es.Expression => {
   return value === undefined ? identifier('undefined') : literal(value)
-}
->>>>>>> d2b694a8
+}