--- conflicted
+++ resolved
@@ -1,14 +1,10 @@
 import { BinaryOperator, UnaryOperator } from 'estree'
 import { JSSLANG_PROPERTIES } from '../constants'
-<<<<<<< HEAD
-import { CallingNonFunctionValue, InvalidNumberOfArguments } from '../interpreter-errors'
-=======
 import {
   CallingNonFunctionValue,
   GetInheritedPropertyError,
   InvalidNumberOfArguments
 } from '../interpreter-errors'
->>>>>>> f6e178c8
 import { PotentialInfiniteLoopError, PotentialInfiniteRecursionError } from '../native-errors'
 import { callExpression, locationDummyNode } from './astCreator'
 import * as create from './astCreator'
@@ -183,8 +179,6 @@
   wrapped[Symbol.toStringTag] = () => stringified
   wrapped.toString = () => stringified
   return wrapped
-<<<<<<< HEAD
-=======
 }
 
 export const setProp = (obj: any, prop: any, value: any, line: number, column: number) => {
@@ -209,5 +203,4 @@
   } else {
     throw error
   }
->>>>>>> f6e178c8
 }